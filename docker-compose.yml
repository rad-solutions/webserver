--- conflicted
+++ resolved
@@ -1,35 +1,27 @@
-services:
-  web:
-<<<<<<< HEAD
-    # Para construir la imagen localmente usando el Dockerfile,
-    # comenta la siguiente línea 'image' y descomenta la línea 'build'.
-    image: 978368259161.dkr.ecr.us-east-1.amazonaws.com/webserver:latest
-    pull_policy: always
-    # build: .
-=======
->>>>>>> f74c9662
-    container_name: radsolutions_web
-    command: gunicorn --bind 0.0.0.0:8000 app_server.wsgi:application
-    ports:
-      - "80:8000"
-    depends_on:
-      - db
-    env_file:
-      - .env
-
-  db:
-    image: postgres:15
-    container_name: radsolutions_db
-    restart: always
-    environment:
-      POSTGRES_DB: ${DATABASE_NAME}
-      POSTGRES_USER: ${DATABASE_USER}
-      POSTGRES_PASSWORD: ${DATABASE_PASSWORD}
-    ports:
-      - "${DATABASE_PORT}:5432"
-    # Descomenta la siguiente sección para habilitar la persistencia de datos de la base de datos localmente.
-    # volumes:
-    #   - pgdata:/var/lib/postgresql/data
-
-volumes:
-  pgdata:
+services:
+  web:
+    container_name: radsolutions_web
+    command: gunicorn --bind 0.0.0.0:8000 app_server.wsgi:application
+    ports:
+      - "80:8000"
+    depends_on:
+      - db
+    env_file:
+      - .env
+
+  db:
+    image: postgres:15
+    container_name: radsolutions_db
+    restart: always
+    environment:
+      POSTGRES_DB: ${DATABASE_NAME}
+      POSTGRES_USER: ${DATABASE_USER}
+      POSTGRES_PASSWORD: ${DATABASE_PASSWORD}
+    ports:
+      - "${DATABASE_PORT}:5432"
+    # Descomenta la siguiente sección para habilitar la persistencia de datos de la base de datos localmente.
+    # volumes:
+    #   - pgdata:/var/lib/postgresql/data
+
+volumes:
+  pgdata: