--- conflicted
+++ resolved
@@ -1,715 +1,704 @@
-import logging
-from datetime import date, datetime, timedelta
-
-from django import forms
-from django.contrib.auth import logout
-from django.contrib.auth.forms import UserCreationForm
-from django.contrib.auth.mixins import LoginRequiredMixin, PermissionRequiredMixin
-from django.contrib.auth.views import LoginView, redirect_to_login
-from django.shortcuts import redirect, render
-from django.urls import reverse, reverse_lazy
-from django.views.generic import (
-    CreateView,
-    DeleteView,
-    DetailView,
-    ListView,
-    UpdateView,
-)
-
-from .models import (
-    Equipment,
-    Process,
-    ProcessStatusChoices,
-    ProcessTypeChoices,
-    Report,
-    RoleChoices,
-    User,
-)
-
-logger = logging.getLogger(__name__)
-
-
-# Forms
-class UserForm(UserCreationForm):
-    class Meta:
-        model = User
-        fields = ["username", "first_name", "last_name", "email"]
-
-
-class ReportForm(forms.ModelForm):
-    class Meta:
-        model = Report
-        fields = [
-            "title",
-            "description",
-            "pdf_file",
-            "user",
-            "process",
-            "estado_reporte",
-            "fecha_vencimiento",
-        ]
-        widgets = {
-            "fecha_vencimiento": forms.DateInput(attrs={"type": "date"}),
-        }
-
-
-class ProcessForm(forms.ModelForm):
-    class Meta:
-        model = Process
-        fields = ["process_type", "estado", "user", "fecha_final"]
-        widgets = {
-            "fecha_final": forms.DateTimeInput(
-                attrs={"type": "datetime-local"}, format="%Y-%m-%dT%H:%M"
-            ),
-        }
-
-
-class EquipmentForm(forms.ModelForm):
-    class Meta:
-        model = Equipment
-        fields = [
-            "nombre",
-            "marca",
-            "modelo",
-            "serial",
-            "practica_asociada",
-            "fecha_adquisicion",
-            "fecha_vigencia_licencia",
-            "fecha_ultimo_control_calidad",
-            "fecha_vencimiento_control_calidad",
-            "tiene_proceso_de_asesoria",
-            "user",
-            "process",
-            "estado_actual",
-            "sede",
-        ]
-        widgets = {
-            "fecha_adquisicion": forms.DateInput(attrs={"type": "date"}),
-            "fecha_vigencia_licencia": forms.DateInput(attrs={"type": "date"}),
-            "fecha_ultimo_control_calidad": forms.DateInput(attrs={"type": "date"}),
-            "fecha_vencimiento_control_calidad": forms.DateInput(
-                attrs={"type": "date"}
-            ),
-        }
-
-
-# Login view
-class CustomLoginView(LoginView):
-    template_name = "login.html"
-
-    def get_success_url(self):
-        return reverse("home")
-
-
-# Logout view
-def logout_view(request):
-    logout(request)
-    return redirect("login")
-
-
-def main(request):
-    if not request.user.is_authenticated:
-        # Si el usuario no está autenticado, mostrar una página de bienvenida sencilla
-        context = {
-            "titulo": "Bienvenido a RadSolutions Reports",
-            "mensaje": "Inicia sesión para acceder al sistema",
-        }
-        return render(request, "welcome.html", context)
-
-    # Si el usuario está autenticado, mostrar la página principal con acceso a todas las funcionalidades
-    if request.user.roles.filter(name=RoleChoices.CLIENTE).exists():
-        proceso_activo = request.GET.get("proceso_activo")
-        reportes_para_tabla = None
-        equipos_asociados = None
-
-        hoy = date.today()
-        seis_meses_despues = hoy + timedelta(weeks=6 * 4)
-        equipos_licencia_por_vencer = Equipment.objects.filter(
-            user=request.user,
-            fecha_vigencia_licencia__isnull=False,
-            fecha_vigencia_licencia__lte=seis_meses_despues,
-        ).order_by("fecha_vigencia_licencia")
-
-        procesos_activos_cliente = (
-            Process.objects.filter(user=request.user)
-            .exclude(estado=ProcessStatusChoices.FINALIZADO)
-            .order_by("-fecha_inicio")
-        )
-
-        if proceso_activo:
-            # Filtrar equipos por tipo de proceso
-            equipos_asociados = Equipment.objects.filter(
-                user=request.user,
-                process__process_type=proceso_activo,
-            ).order_by("-process__fecha_inicio")[:5]
-
-        context = {
-            "titulo": "RadSolutions",
-            "mensaje_bienvenida": f"Bienvenido, {request.user.first_name or ''} {request.user.last_name or ''}",
-            "reportes_para_tabla": reportes_para_tabla,
-            "equipos_asociados": equipos_asociados,
-            "equipos_licencia_por_vencer": equipos_licencia_por_vencer,
-            "procesos_activos_cliente": procesos_activos_cliente,
-            "proceso_activo": proceso_activo,
-            "process_types_choices": ProcessTypeChoices.choices,
-            "ProcessTypeChoices": ProcessTypeChoices,
-        }
-        return render(request, "dashboard_cliente.html", context)
-    else:
-        # Lógica para otros tipos de usuarios autenticados
-        context = {
-            "titulo": "Página Principal",
-            "mensaje": "Bienvenido a RadSolutions Reports",
-        }
-        return render(request, "main.html", context)
-
-
-# User Views
-class UserListView(LoginRequiredMixin, PermissionRequiredMixin, ListView):
-    model = User
-    template_name = "users/user_list.html"
-    context_object_name = (
-        "users"  # es el nombre que usamos en el template para referirse a la vista
-    )
-    login_url = "/login/"
-    permission_required = "app.view_user"
-    raise_exception = True
-
-
-class UserDetailView(LoginRequiredMixin, PermissionRequiredMixin, DetailView):
-    model = User
-    template_name = "users/user_detail.html"
-    context_object_name = "user"
-    login_url = "/login/"
-    permission_required = "app.view_user"
-    raise_exception = True
-
-
-class UserCreateView(LoginRequiredMixin, PermissionRequiredMixin, CreateView):
-    model = User
-    form_class = UserForm
-    template_name = "users/user_form.html"
-    success_url = reverse_lazy("user_list")  # cuando se crea lo redirije aquí.
-    login_url = "/login/"
-    permission_required = "app.add_user"
-    raise_exception = True
-
-
-class UserUpdateView(LoginRequiredMixin, PermissionRequiredMixin, UpdateView):
-    model = User
-    form_class = UserForm
-    template_name = "users/user_form.html"
-    success_url = reverse_lazy("user_list")
-    login_url = "/login/"
-    permission_required = "app.change_user"
-    raise_exception = True
-
-
-class UserDeleteView(LoginRequiredMixin, PermissionRequiredMixin, DeleteView):
-    model = User
-    template_name = "users/user_confirm_delete.html"
-    success_url = reverse_lazy("user_list")
-    login_url = "/login/"
-    permission_required = "app.delete_user"
-    raise_exception = True
-
-
-# Report Views
-class ReportListView(LoginRequiredMixin, PermissionRequiredMixin, ListView):
-    model = Report
-    template_name = "reports/report_list.html"
-    context_object_name = "reports"
-    login_url = "/login/"
-<<<<<<< HEAD
-
-    def get_queryset(self):
-        queryset = super().get_queryset()
-
-        # Filtrar por usuario si es CLIENTE
-        if self.request.user.roles.filter(name=RoleChoices.CLIENTE).exists():
-            queryset = queryset.filter(user=self.request.user)
-        # Para otros roles (admin, etc.), por defecto se muestran todos los reportes
-        # o podrías añadir lógica de filtrado adicional si es necesario.
-
-        # Obtener parámetros de filtro
-        process_type_filter = self.request.GET.get("process_type", "todos")
-        start_date_str = self.request.GET.get("start_date")
-        end_date_str = self.request.GET.get("end_date")
-        equipment_id_filter = self.request.GET.get("equipment_id")
-
-        # Filtrar por tipo de proceso
-        if process_type_filter != "todos":
-            queryset = queryset.filter(process__process_type=process_type_filter)
-
-        # Filtrar por fecha de inicio
-        if start_date_str:
-            try:
-                start_date = datetime.strptime(start_date_str, "%Y-%m-%d").date()
-                queryset = queryset.filter(created_at__date__gte=start_date)
-            except ValueError:
-                pass  # Ignorar fecha inválida
-
-        # Filtrar por fecha de fin
-        if end_date_str:
-            try:
-                end_date = datetime.strptime(end_date_str, "%Y-%m-%d").date()
-                queryset = queryset.filter(created_at__date__lte=end_date)
-            except ValueError:
-                pass  # Ignorar fecha inválida
-
-        if equipment_id_filter:
-            try:
-                equipment_id = int(equipment_id_filter)
-                queryset = queryset.filter(process__equipment__id=equipment_id)
-
-            except (ValueError, TypeError):
-                # Si equipment_id no es un entero válido, no aplicar este filtro
-                pass
-
-        return queryset.order_by("-created_at")
-
-    def get_context_data(self, **kwargs):
-        context = super().get_context_data(**kwargs)
-
-        # Para el filtro de tipo de proceso
-        choices_list = [("todos", "Todos")] + list(ProcessTypeChoices.choices)
-        context["process_types"] = choices_list
-        context["selected_process_type"] = self.request.GET.get("process_type", "todos")
-
-        # Para los filtros de fecha
-        context["start_date"] = self.request.GET.get("start_date", "")
-        context["end_date"] = self.request.GET.get("end_date", "")
-        context["selected_equipment_id"] = self.request.GET.get("equipment_id")
-
-        if context["selected_equipment_id"]:
-            try:
-                context["filtered_equipment"] = Equipment.objects.get(
-                    id=context["selected_equipment_id"]
-                )
-            except Equipment.DoesNotExist:
-                pass
-
-        return context
-
-
-class ReportDetailView(LoginRequiredMixin, DetailView):
-=======
-    permission_required = "app.view_report"
-    raise_exception = True
-
-    def handle_no_permission(self):
-        if not self.request.user.is_authenticated:
-            return redirect_to_login(
-                self.request.get_full_path(),
-                self.get_login_url(),
-                self.get_redirect_field_name(),
-            )
-        # User is authenticated, but lacks permission.
-        # Delegate to PermissionRequiredMixin's original behavior.
-        return PermissionRequiredMixin.handle_no_permission(self)
-
-
-class ReportDetailView(LoginRequiredMixin, PermissionRequiredMixin, DetailView):
->>>>>>> 5cff8621
-    model = Report
-    template_name = "reports/report_detail.html"
-    context_object_name = "report"
-    login_url = "/login/"
-    permission_required = "app.view_report"
-    raise_exception = True
-
-    def handle_no_permission(self):
-        if not self.request.user.is_authenticated:
-            return redirect_to_login(
-                self.request.get_full_path(),
-                self.get_login_url(),
-                self.get_redirect_field_name(),
-            )
-        # User is authenticated, but lacks permission.
-        # Delegate to PermissionRequiredMixin's original behavior.
-        return PermissionRequiredMixin.handle_no_permission(self)
-
-
-class ReportCreateView(LoginRequiredMixin, PermissionRequiredMixin, CreateView):
-    permission_required = "app.upload_report"
-    raise_exception = True
-    model = Report
-    form_class = ReportForm
-    template_name = "reports/report_form.html"
-    success_url = reverse_lazy("report_list")
-    login_url = "/login/"
-
-    def handle_no_permission(self):
-        if not self.request.user.is_authenticated:
-            return redirect_to_login(
-                self.request.get_full_path(),
-                self.get_login_url(),
-                self.get_redirect_field_name(),
-            )
-        # User is authenticated, but lacks permission.
-        # Delegate to PermissionRequiredMixin's original behavior.
-        return PermissionRequiredMixin.handle_no_permission(self)
-
-    def form_valid(self, form):
-        try:
-            response = super().form_valid(form)
-            # Verificar si el archivo se guardó correctamente
-            if hasattr(form.instance, "pdf_file") and form.instance.pdf_file:
-                logger.info(
-                    f"Archivo guardado exitosamente: {form.instance.pdf_file.name}"
-                )
-                logger.info(f"URL del archivo: {form.instance.pdf_file.url}")
-            return response
-        except Exception as e:
-            logger.error(f"Error al guardar el reporte: {str(e)}")
-            form.add_error(None, f"Error al guardar el reporte: {str(e)}")
-            return self.form_invalid(form)
-
-
-class ReportUpdateView(LoginRequiredMixin, PermissionRequiredMixin, UpdateView):
-    model = Report
-    form_class = ReportForm
-    template_name = "reports/report_form.html"
-    success_url = reverse_lazy("report_list")
-    login_url = "/login/"
-    permission_required = "app.change_report"
-    raise_exception = True
-
-    def handle_no_permission(self):
-        if not self.request.user.is_authenticated:
-            return redirect_to_login(
-                self.request.get_full_path(),
-                self.get_login_url(),
-                self.get_redirect_field_name(),
-            )
-        # User is authenticated, but lacks permission.
-        # Delegate to PermissionRequiredMixin's original behavior.
-        return PermissionRequiredMixin.handle_no_permission(self)
-
-
-class ReportDeleteView(LoginRequiredMixin, PermissionRequiredMixin, DeleteView):
-    model = Report
-    template_name = "reports/report_confirm_delete.html"
-    success_url = reverse_lazy("report_list")
-    login_url = "/login/"
-<<<<<<< HEAD
-
-
-# Equipos Views
-class EquiposListView(LoginRequiredMixin, ListView):
-    model = Equipment
-    template_name = "equipos/equipos_list.html"
-    context_object_name = "equipos"
-    login_url = "/login/"
-
-    def get_queryset(self):
-        # Obtener el tipo de proceso desde los parámetros GET
-        process_type_filter = self.request.GET.get("process_type", "todos")
-        inicio_adq_date_str = self.request.GET.get("inicio_adq_date")
-        inicio_vig_lic_date_str = self.request.GET.get("inicio_vig_lic_date")
-        inicio_last_cc_date_str = self.request.GET.get("inicio_last_cc_date")
-        inicio_venc_cc_date_str = self.request.GET.get("inicio_venc_cc_date")
-        end_adq_date_str = self.request.GET.get("end_adq_date")
-        end_vig_lic_date_str = self.request.GET.get("end_vig_lic_date")
-        end_last_cc_date_str = self.request.GET.get("end_last_cc_date")
-        end_venc_cc_date_str = self.request.GET.get("end_venc_cc_date")
-        if self.request.user.roles.filter(name=RoleChoices.CLIENTE).exists():
-            queryset = Equipment.objects.filter(user=self.request.user)
-        else:
-            queryset = Equipment.objects.all()
-
-        if process_type_filter != "todos":  # Si se especifica un tipo y no es "todos"
-            queryset = queryset.filter(process__process_type=process_type_filter)
-        # Si process_type_filter es "todos", no se aplica filtro adicional de tipo de proceso.
-
-        # Filtrar por fecha de adquisición
-        if inicio_adq_date_str:
-            try:
-                inicio_adq_date = datetime.strptime(
-                    inicio_adq_date_str, "%Y-%m-%d"
-                ).date()
-                queryset = queryset.filter(fecha_adquisicion__gte=inicio_adq_date)
-            except ValueError:
-                pass  # Ignorar fecha inválida
-
-        if end_adq_date_str:
-            try:
-                end_adq_date = datetime.strptime(end_adq_date_str, "%Y-%m-%d").date()
-                queryset = queryset.filter(fecha_adquisicion__lte=end_adq_date)
-            except ValueError:
-                pass  # Ignorar fecha inválida
-
-        # Filtrar por fecha de vigencia de licencia
-        if inicio_vig_lic_date_str:
-            try:
-                inicio_vig_lic_date = datetime.strptime(
-                    inicio_vig_lic_date_str, "%Y-%m-%d"
-                ).date()
-                queryset = queryset.filter(
-                    fecha_vigencia_licencia__gte=inicio_vig_lic_date
-                )
-            except ValueError:
-                pass  # Ignorar fecha inválida
-
-        if end_vig_lic_date_str:
-            try:
-                end_vig_lic_date = datetime.strptime(
-                    end_vig_lic_date_str, "%Y-%m-%d"
-                ).date()
-                queryset = queryset.filter(
-                    fecha_vigencia_licencia__lte=end_vig_lic_date
-                )
-            except ValueError:
-                pass  # Ignorar fecha inválida
-
-        # Filtrar por fecha de último control de calidad
-        if inicio_last_cc_date_str:
-            try:
-                inicio_last_cc_date = datetime.strptime(
-                    inicio_last_cc_date_str, "%Y-%m-%d"
-                ).date()
-                queryset = queryset.filter(
-                    fecha_ultimo_control_calidad__gte=inicio_last_cc_date
-                )
-            except ValueError:
-                pass  # Ignorar fecha inválida
-
-        if end_last_cc_date_str:
-            try:
-                end_last_cc_date = datetime.strptime(
-                    end_last_cc_date_str, "%Y-%m-%d"
-                ).date()
-                queryset = queryset.filter(
-                    fecha_ultimo_control_calidad__lte=end_last_cc_date
-                )
-            except ValueError:
-                pass  # Ignorar fecha inválida
-
-        # Filtrar por fecha de vencimiento de control de calidad
-        if inicio_venc_cc_date_str:
-            try:
-                inicio_venc_cc_date = datetime.strptime(
-                    inicio_venc_cc_date_str, "%Y-%m-%d"
-                ).date()
-                queryset = queryset.filter(
-                    fecha_vencimiento_control_calidad__gte=inicio_venc_cc_date
-                )
-            except ValueError:
-                pass  # Ignorar fecha inválida
-
-        if end_venc_cc_date_str:
-            try:
-                end_venc_cc_date = datetime.strptime(
-                    end_venc_cc_date_str, "%Y-%m-%d"
-                ).date()
-                queryset = queryset.filter(
-                    fecha_vencimiento_control_calidad__lte=end_venc_cc_date
-                )
-            except ValueError:
-                pass  # Ignorar fecha inválida
-
-        return queryset.order_by("-process__fecha_inicio")
-
-    def get_context_data(self, **kwargs):
-        context = super().get_context_data(**kwargs)
-        # Pasar el tipo de proceso seleccionado al contexto
-        context["selected_process_type"] = self.request.GET.get("process_type", "todos")
-        # Pasar todos los tipos de proceso al contexto para el dropdown
-        choices_list = [("todos", "Todos")] + list(ProcessTypeChoices.choices)
-        context["process_types"] = choices_list
-        # Para los filtros de fecha
-        context["inicio_adq_date"] = self.request.GET.get("inicio_adq_date", "")
-        context["inicio_vig_lic_date"] = self.request.GET.get("inicio_vig_lic_date", "")
-        context["inicio_last_cc_date"] = self.request.GET.get("inicio_last_cc_date", "")
-        context["inicio_venc_cc_date"] = self.request.GET.get("inicio_venc_cc_date", "")
-        context["end_adq_date"] = self.request.GET.get("end_adq_date", "")
-        context["end_vig_lic_date"] = self.request.GET.get("end_vig_lic_date", "")
-        context["end_last_cc_date"] = self.request.GET.get("end_last_cc_date", "")
-        context["end_venc_cc_date"] = self.request.GET.get("end_venc_cc_date", "")
-        return context
-
-
-class EquiposDetailView(LoginRequiredMixin, DetailView):
-    model = Equipment
-    template_name = "equipos/equipos_detail.html"
-    context_object_name = "equipo"
-    login_url = "/login/"
-
-
-class EquiposCreateView(LoginRequiredMixin, CreateView):
-    model = Equipment
-    form_class = EquipmentForm
-    template_name = "equipos/equipos_form.html"
-    success_url = reverse_lazy("equipos_list")
-    login_url = "/login/"
-
-    def form_valid(self, form):
-        try:
-            response = super().form_valid(form)
-            # Verificar si el archivo se guardó correctamente
-            logger.info(
-                f"Equipo '{form.instance.nombre}' creado exitosamente por {self.request.user} con ID {form.instance.id}."
-            )
-            return response
-        except Exception as e:
-            logger.error(f"Error al guardar el equipo: {str(e)}")
-            form.add_error(None, f"Error al guardar el equipo: {str(e)}")
-            return self.form_invalid(form)
-
-
-class EquiposDeleteView(LoginRequiredMixin, DeleteView):
-    model = Equipment
-    template_name = "equipos/equipos_confirm_delete.html"
-    success_url = reverse_lazy("equipos_list")
-    login_url = "/login/"
-
-
-class EquiposUpdateView(LoginRequiredMixin, UpdateView):
-    model = Equipment
-    form_class = EquipmentForm
-    template_name = "equipos/equipos_form.html"
-    success_url = reverse_lazy("equipos_list")
-    login_url = "/login/"
-
-
-# Process Views
-class ProcessListView(LoginRequiredMixin, ListView):
-    model = Equipment
-    template_name = "process/process_list.html"
-    context_object_name = "equipos"
-    login_url = "/login/"
-
-    def get_queryset(self):
-        # Obtener el tipo de proceso desde los parámetros GET
-        process_type_filter = self.request.GET.get("process_type", "todos")
-        inicio_start_date_str = self.request.GET.get("inicio_start_date")
-        inicio_end_date_str = self.request.GET.get("inicio_end_date")
-        fin_start_date_str = self.request.GET.get("fin_start_date")
-        fin_end_date_str = self.request.GET.get("fin_end_date")
-        if self.request.user.roles.filter(name=RoleChoices.CLIENTE).exists():
-            queryset = Equipment.objects.filter(user=self.request.user)
-        else:
-            queryset = Equipment.objects.all()
-
-        if process_type_filter != "todos":  # Si se especifica un tipo y no es "todos"
-            queryset = queryset.filter(process__process_type=process_type_filter)
-        # Si process_type_filter es "todos", no se aplica filtro adicional de tipo de proceso.
-
-        # Filtrar por fecha de inicio
-        if inicio_start_date_str:
-            try:
-                inicio_start_date = datetime.strptime(
-                    inicio_start_date_str, "%Y-%m-%d"
-                ).date()
-                queryset = queryset.filter(
-                    process__fecha_inicio__date__gte=inicio_start_date
-                )
-            except ValueError:
-                pass  # Ignorar fecha inválida
-
-        if inicio_end_date_str:
-            try:
-                inicio_end_date = datetime.strptime(
-                    inicio_end_date_str, "%Y-%m-%d"
-                ).date()
-                queryset = queryset.filter(
-                    process__fecha_inicio__date__lte=inicio_end_date
-                )
-            except ValueError:
-                pass  # Ignorar fecha inválida
-
-        # Filtrar por fecha de fin
-        if fin_start_date_str:
-            try:
-                fin_start_date = datetime.strptime(
-                    fin_start_date_str, "%Y-%m-%d"
-                ).date()
-                queryset = queryset.filter(
-                    process__fecha_final__date__gte=fin_start_date
-                )
-            except ValueError:
-                pass  # Ignorar fecha inválida
-
-        if fin_end_date_str:
-            try:
-                fin_end_date = datetime.strptime(fin_end_date_str, "%Y-%m-%d").date()
-                queryset = queryset.filter(process__fecha_final__date__lte=fin_end_date)
-            except ValueError:
-                pass  # Ignorar fecha inválida
-
-        return queryset.order_by("-process__fecha_inicio")
-
-    def get_context_data(self, **kwargs):
-        context = super().get_context_data(**kwargs)
-        # Pasar el tipo de proceso seleccionado al contexto
-        context["selected_process_type"] = self.request.GET.get("process_type", "todos")
-        # Pasar todos los tipos de proceso al contexto para el dropdown
-        choices_list = [("todos", "Todos")] + list(ProcessTypeChoices.choices)
-        context["process_types"] = choices_list
-        # Para los filtros de fecha
-        context["inicio_start_date"] = self.request.GET.get("inicio_start_date", "")
-        context["inicio_end_date"] = self.request.GET.get("inicio_end_date", "")
-        context["fin_start_date"] = self.request.GET.get("fin_start_date", "")
-        context["fin_end_date"] = self.request.GET.get("fin_end_date", "")
-        return context
-
-
-class ProcessDetailView(LoginRequiredMixin, DetailView):
-    model = Process
-    template_name = "process/process_detail.html"
-    context_object_name = "process"
-    login_url = "/login/"
-
-
-class ProcessCreateView(LoginRequiredMixin, CreateView):
-    model = Process
-    form_class = ProcessForm
-    template_name = "process/process_form.html"
-    success_url = reverse_lazy("process_list")
-    login_url = "/login/"
-
-    def form_valid(self, form):
-        try:
-            response = super().form_valid(form)
-            logger.info(
-                f"Proceso '{form.instance.process_type}' creado exitosamente por {self.request.user} con ID {form.instance.id}."
-            )
-            return response
-        except Exception as e:
-            logger.error(
-                f"Error crítico al guardar el proceso para el usuario {self.request.user}: {str(e)}"
-            )
-            form.add_error(None, f"Error al guardar el reporte: {str(e)}")
-            return self.form_invalid(form)
-
-
-class ProcessDeleteView(LoginRequiredMixin, DeleteView):
-    model = Process
-    template_name = "process/process_confirm_delete.html"
-    success_url = reverse_lazy("process_list")
-    login_url = "/login/"
-
-
-class ProcessUpdateView(LoginRequiredMixin, UpdateView):
-    model = Process
-    form_class = ProcessForm
-    template_name = "process/process_form.html"
-    success_url = reverse_lazy("process_list")
-    login_url = "/login/"
-
-=======
-    permission_required = "app.delete_report"
-    raise_exception = True
-
-    def handle_no_permission(self):
-        if not self.request.user.is_authenticated:
-            return redirect_to_login(
-                self.request.get_full_path(),
-                self.get_login_url(),
-                self.get_redirect_field_name(),
-            )
-        # User is authenticated, but lacks permission.
-        # Delegate to PermissionRequiredMixin's original behavior.
-        return PermissionRequiredMixin.handle_no_permission(self)
-
->>>>>>> 5cff8621
+import logging
+from datetime import date, datetime, timedelta
+
+from django import forms
+from django.contrib.auth import logout
+from django.contrib.auth.forms import UserCreationForm
+from django.contrib.auth.mixins import LoginRequiredMixin, PermissionRequiredMixin
+from django.contrib.auth.views import LoginView, redirect_to_login
+from django.shortcuts import redirect, render
+from django.urls import reverse, reverse_lazy
+from django.views.generic import (
+    CreateView,
+    DeleteView,
+    DetailView,
+    ListView,
+    UpdateView,
+)
+
+from .models import (
+    Equipment,
+    Process,
+    ProcessStatusChoices,
+    ProcessTypeChoices,
+    Report,
+    RoleChoices,
+    User,
+)
+
+logger = logging.getLogger(__name__)
+
+
+# Forms
+class UserForm(UserCreationForm):
+    class Meta:
+        model = User
+        fields = ["username", "first_name", "last_name", "email"]
+
+
+class ReportForm(forms.ModelForm):
+    class Meta:
+        model = Report
+        fields = [
+            "title",
+            "description",
+            "pdf_file",
+            "user",
+            "process",
+            "estado_reporte",
+            "fecha_vencimiento",
+        ]
+        widgets = {
+            "fecha_vencimiento": forms.DateInput(attrs={"type": "date"}),
+        }
+
+
+class ProcessForm(forms.ModelForm):
+    class Meta:
+        model = Process
+        fields = ["process_type", "estado", "user", "fecha_final"]
+        widgets = {
+            "fecha_final": forms.DateTimeInput(
+                attrs={"type": "datetime-local"}, format="%Y-%m-%dT%H:%M"
+            ),
+        }
+
+
+class EquipmentForm(forms.ModelForm):
+    class Meta:
+        model = Equipment
+        fields = [
+            "nombre",
+            "marca",
+            "modelo",
+            "serial",
+            "practica_asociada",
+            "fecha_adquisicion",
+            "fecha_vigencia_licencia",
+            "fecha_ultimo_control_calidad",
+            "fecha_vencimiento_control_calidad",
+            "tiene_proceso_de_asesoria",
+            "user",
+            "process",
+            "estado_actual",
+            "sede",
+        ]
+        widgets = {
+            "fecha_adquisicion": forms.DateInput(attrs={"type": "date"}),
+            "fecha_vigencia_licencia": forms.DateInput(attrs={"type": "date"}),
+            "fecha_ultimo_control_calidad": forms.DateInput(attrs={"type": "date"}),
+            "fecha_vencimiento_control_calidad": forms.DateInput(
+                attrs={"type": "date"}
+            ),
+        }
+
+
+# Login view
+class CustomLoginView(LoginView):
+    template_name = "login.html"
+
+    def get_success_url(self):
+        return reverse("home")
+
+
+# Logout view
+def logout_view(request):
+    logout(request)
+    return redirect("login")
+
+
+def main(request):
+    if not request.user.is_authenticated:
+        # Si el usuario no está autenticado, mostrar una página de bienvenida sencilla
+        context = {
+            "titulo": "Bienvenido a RadSolutions Reports",
+            "mensaje": "Inicia sesión para acceder al sistema",
+        }
+        return render(request, "welcome.html", context)
+
+    # Si el usuario está autenticado, mostrar la página principal con acceso a todas las funcionalidades
+    if request.user.roles.filter(name=RoleChoices.CLIENTE).exists():
+        proceso_activo = request.GET.get("proceso_activo")
+        reportes_para_tabla = None
+        equipos_asociados = None
+
+        hoy = date.today()
+        seis_meses_despues = hoy + timedelta(weeks=6 * 4)
+        equipos_licencia_por_vencer = Equipment.objects.filter(
+            user=request.user,
+            fecha_vigencia_licencia__isnull=False,
+            fecha_vigencia_licencia__lte=seis_meses_despues,
+        ).order_by("fecha_vigencia_licencia")
+
+        procesos_activos_cliente = (
+            Process.objects.filter(user=request.user)
+            .exclude(estado=ProcessStatusChoices.FINALIZADO)
+            .order_by("-fecha_inicio")
+        )
+
+        if proceso_activo:
+            # Filtrar equipos por tipo de proceso
+            equipos_asociados = Equipment.objects.filter(
+                user=request.user,
+                process__process_type=proceso_activo,
+            ).order_by("-process__fecha_inicio")[:5]
+
+        context = {
+            "titulo": "RadSolutions",
+            "mensaje_bienvenida": f"Bienvenido, {request.user.first_name or ''} {request.user.last_name or ''}",
+            "reportes_para_tabla": reportes_para_tabla,
+            "equipos_asociados": equipos_asociados,
+            "equipos_licencia_por_vencer": equipos_licencia_por_vencer,
+            "procesos_activos_cliente": procesos_activos_cliente,
+            "proceso_activo": proceso_activo,
+            "process_types_choices": ProcessTypeChoices.choices,
+            "ProcessTypeChoices": ProcessTypeChoices,
+        }
+        return render(request, "dashboard_cliente.html", context)
+    else:
+        # Lógica para otros tipos de usuarios autenticados
+        context = {
+            "titulo": "Página Principal",
+            "mensaje": "Bienvenido a RadSolutions Reports",
+        }
+        return render(request, "main.html", context)
+
+
+# User Views
+class UserListView(LoginRequiredMixin, PermissionRequiredMixin, ListView):
+    model = User
+    template_name = "users/user_list.html"
+    context_object_name = (
+        "users"  # es el nombre que usamos en el template para referirse a la vista
+    )
+    login_url = "/login/"
+    permission_required = "app.view_user"
+    raise_exception = True
+
+
+class UserDetailView(LoginRequiredMixin, PermissionRequiredMixin, DetailView):
+    model = User
+    template_name = "users/user_detail.html"
+    context_object_name = "user"
+    login_url = "/login/"
+    permission_required = "app.view_user"
+    raise_exception = True
+
+
+class UserCreateView(LoginRequiredMixin, PermissionRequiredMixin, CreateView):
+    model = User
+    form_class = UserForm
+    template_name = "users/user_form.html"
+    success_url = reverse_lazy("user_list")  # cuando se crea lo redirije aquí.
+    login_url = "/login/"
+    permission_required = "app.add_user"
+    raise_exception = True
+
+
+class UserUpdateView(LoginRequiredMixin, PermissionRequiredMixin, UpdateView):
+    model = User
+    form_class = UserForm
+    template_name = "users/user_form.html"
+    success_url = reverse_lazy("user_list")
+    login_url = "/login/"
+    permission_required = "app.change_user"
+    raise_exception = True
+
+
+class UserDeleteView(LoginRequiredMixin, PermissionRequiredMixin, DeleteView):
+    model = User
+    template_name = "users/user_confirm_delete.html"
+    success_url = reverse_lazy("user_list")
+    login_url = "/login/"
+    permission_required = "app.delete_user"
+    raise_exception = True
+
+
+# Report Views
+class ReportListView(LoginRequiredMixin, PermissionRequiredMixin, ListView):
+    model = Report
+    template_name = "reports/report_list.html"
+    context_object_name = "reports"
+    login_url = "/login/"
+    permission_required = "app.view_report"
+    raise_exception = True
+
+    def handle_no_permission(self):
+        if not self.request.user.is_authenticated:
+            return redirect_to_login(
+                self.request.get_full_path(),
+                self.get_login_url(),
+                self.get_redirect_field_name(),
+            )
+        # User is authenticated, but lacks permission.
+        # Delegate to PermissionRequiredMixin's original behavior.
+        return PermissionRequiredMixin.handle_no_permission(self)
+
+    def get_queryset(self):
+        queryset = super().get_queryset()
+
+        # Filtrar por usuario si es CLIENTE
+        if self.request.user.roles.filter(name=RoleChoices.CLIENTE).exists():
+            queryset = queryset.filter(user=self.request.user)
+        # Para otros roles (admin, etc.), por defecto se muestran todos los reportes
+        # o podrías añadir lógica de filtrado adicional si es necesario.
+
+        # Obtener parámetros de filtro
+        process_type_filter = self.request.GET.get("process_type", "todos")
+        start_date_str = self.request.GET.get("start_date")
+        end_date_str = self.request.GET.get("end_date")
+        equipment_id_filter = self.request.GET.get("equipment_id")
+
+        # Filtrar por tipo de proceso
+        if process_type_filter != "todos":
+            queryset = queryset.filter(process__process_type=process_type_filter)
+
+        # Filtrar por fecha de inicio
+        if start_date_str:
+            try:
+                start_date = datetime.strptime(start_date_str, "%Y-%m-%d").date()
+                queryset = queryset.filter(created_at__date__gte=start_date)
+            except ValueError:
+                pass  # Ignorar fecha inválida
+
+        # Filtrar por fecha de fin
+        if end_date_str:
+            try:
+                end_date = datetime.strptime(end_date_str, "%Y-%m-%d").date()
+                queryset = queryset.filter(created_at__date__lte=end_date)
+            except ValueError:
+                pass  # Ignorar fecha inválida
+
+        if equipment_id_filter:
+            try:
+                equipment_id = int(equipment_id_filter)
+                queryset = queryset.filter(process__equipment__id=equipment_id)
+
+            except (ValueError, TypeError):
+                # Si equipment_id no es un entero válido, no aplicar este filtro
+                pass
+
+        return queryset.order_by("-created_at")
+
+    def get_context_data(self, **kwargs):
+        context = super().get_context_data(**kwargs)
+
+        # Para el filtro de tipo de proceso
+        choices_list = [("todos", "Todos")] + list(ProcessTypeChoices.choices)
+        context["process_types"] = choices_list
+        context["selected_process_type"] = self.request.GET.get("process_type", "todos")
+
+        # Para los filtros de fecha
+        context["start_date"] = self.request.GET.get("start_date", "")
+        context["end_date"] = self.request.GET.get("end_date", "")
+        context["selected_equipment_id"] = self.request.GET.get("equipment_id")
+
+        if context["selected_equipment_id"]:
+            try:
+                context["filtered_equipment"] = Equipment.objects.get(
+                    id=context["selected_equipment_id"]
+                )
+            except Equipment.DoesNotExist:
+                pass
+
+        return context
+
+
+class ReportDetailView(LoginRequiredMixin, PermissionRequiredMixin, DetailView):
+    model = Report
+    template_name = "reports/report_detail.html"
+    context_object_name = "report"
+    login_url = "/login/"
+    permission_required = "app.view_report"
+    raise_exception = True
+
+    def handle_no_permission(self):
+        if not self.request.user.is_authenticated:
+            return redirect_to_login(
+                self.request.get_full_path(),
+                self.get_login_url(),
+                self.get_redirect_field_name(),
+            )
+        # User is authenticated, but lacks permission.
+        # Delegate to PermissionRequiredMixin's original behavior.
+        return PermissionRequiredMixin.handle_no_permission(self)
+
+
+class ReportCreateView(LoginRequiredMixin, PermissionRequiredMixin, CreateView):
+    permission_required = "app.upload_report"
+    raise_exception = True
+    model = Report
+    form_class = ReportForm
+    template_name = "reports/report_form.html"
+    success_url = reverse_lazy("report_list")
+    login_url = "/login/"
+
+    def handle_no_permission(self):
+        if not self.request.user.is_authenticated:
+            return redirect_to_login(
+                self.request.get_full_path(),
+                self.get_login_url(),
+                self.get_redirect_field_name(),
+            )
+        # User is authenticated, but lacks permission.
+        # Delegate to PermissionRequiredMixin's original behavior.
+        return PermissionRequiredMixin.handle_no_permission(self)
+
+    def form_valid(self, form):
+        try:
+            response = super().form_valid(form)
+            # Verificar si el archivo se guardó correctamente
+            if hasattr(form.instance, "pdf_file") and form.instance.pdf_file:
+                logger.info(
+                    f"Archivo guardado exitosamente: {form.instance.pdf_file.name}"
+                )
+                logger.info(f"URL del archivo: {form.instance.pdf_file.url}")
+            return response
+        except Exception as e:
+            logger.error(f"Error al guardar el reporte: {str(e)}")
+            form.add_error(None, f"Error al guardar el reporte: {str(e)}")
+            return self.form_invalid(form)
+
+
+class ReportUpdateView(LoginRequiredMixin, PermissionRequiredMixin, UpdateView):
+    model = Report
+    form_class = ReportForm
+    template_name = "reports/report_form.html"
+    success_url = reverse_lazy("report_list")
+    login_url = "/login/"
+    permission_required = "app.change_report"
+    raise_exception = True
+
+    def handle_no_permission(self):
+        if not self.request.user.is_authenticated:
+            return redirect_to_login(
+                self.request.get_full_path(),
+                self.get_login_url(),
+                self.get_redirect_field_name(),
+            )
+        # User is authenticated, but lacks permission.
+        # Delegate to PermissionRequiredMixin's original behavior.
+        return PermissionRequiredMixin.handle_no_permission(self)
+
+
+class ReportDeleteView(LoginRequiredMixin, PermissionRequiredMixin, DeleteView):
+    model = Report
+    template_name = "reports/report_confirm_delete.html"
+    success_url = reverse_lazy("report_list")
+    login_url = "/login/"
+    permission_required = "app.delete_report"
+    raise_exception = True
+
+    def handle_no_permission(self):
+        if not self.request.user.is_authenticated:
+            return redirect_to_login(
+                self.request.get_full_path(),
+                self.get_login_url(),
+                self.get_redirect_field_name(),
+            )
+        # User is authenticated, but lacks permission.
+        # Delegate to PermissionRequiredMixin's original behavior.
+        return PermissionRequiredMixin.handle_no_permission(self)
+
+
+# Equipos Views
+class EquiposListView(LoginRequiredMixin, ListView):
+    model = Equipment
+    template_name = "equipos/equipos_list.html"
+    context_object_name = "equipos"
+    login_url = "/login/"
+
+    def get_queryset(self):
+        # Obtener el tipo de proceso desde los parámetros GET
+        process_type_filter = self.request.GET.get("process_type", "todos")
+        inicio_adq_date_str = self.request.GET.get("inicio_adq_date")
+        inicio_vig_lic_date_str = self.request.GET.get("inicio_vig_lic_date")
+        inicio_last_cc_date_str = self.request.GET.get("inicio_last_cc_date")
+        inicio_venc_cc_date_str = self.request.GET.get("inicio_venc_cc_date")
+        end_adq_date_str = self.request.GET.get("end_adq_date")
+        end_vig_lic_date_str = self.request.GET.get("end_vig_lic_date")
+        end_last_cc_date_str = self.request.GET.get("end_last_cc_date")
+        end_venc_cc_date_str = self.request.GET.get("end_venc_cc_date")
+        if self.request.user.roles.filter(name=RoleChoices.CLIENTE).exists():
+            queryset = Equipment.objects.filter(user=self.request.user)
+        else:
+            queryset = Equipment.objects.all()
+
+        if process_type_filter != "todos":  # Si se especifica un tipo y no es "todos"
+            queryset = queryset.filter(process__process_type=process_type_filter)
+        # Si process_type_filter es "todos", no se aplica filtro adicional de tipo de proceso.
+
+        # Filtrar por fecha de adquisición
+        if inicio_adq_date_str:
+            try:
+                inicio_adq_date = datetime.strptime(
+                    inicio_adq_date_str, "%Y-%m-%d"
+                ).date()
+                queryset = queryset.filter(fecha_adquisicion__gte=inicio_adq_date)
+            except ValueError:
+                pass  # Ignorar fecha inválida
+
+        if end_adq_date_str:
+            try:
+                end_adq_date = datetime.strptime(end_adq_date_str, "%Y-%m-%d").date()
+                queryset = queryset.filter(fecha_adquisicion__lte=end_adq_date)
+            except ValueError:
+                pass  # Ignorar fecha inválida
+
+        # Filtrar por fecha de vigencia de licencia
+        if inicio_vig_lic_date_str:
+            try:
+                inicio_vig_lic_date = datetime.strptime(
+                    inicio_vig_lic_date_str, "%Y-%m-%d"
+                ).date()
+                queryset = queryset.filter(
+                    fecha_vigencia_licencia__gte=inicio_vig_lic_date
+                )
+            except ValueError:
+                pass  # Ignorar fecha inválida
+
+        if end_vig_lic_date_str:
+            try:
+                end_vig_lic_date = datetime.strptime(
+                    end_vig_lic_date_str, "%Y-%m-%d"
+                ).date()
+                queryset = queryset.filter(
+                    fecha_vigencia_licencia__lte=end_vig_lic_date
+                )
+            except ValueError:
+                pass  # Ignorar fecha inválida
+
+        # Filtrar por fecha de último control de calidad
+        if inicio_last_cc_date_str:
+            try:
+                inicio_last_cc_date = datetime.strptime(
+                    inicio_last_cc_date_str, "%Y-%m-%d"
+                ).date()
+                queryset = queryset.filter(
+                    fecha_ultimo_control_calidad__gte=inicio_last_cc_date
+                )
+            except ValueError:
+                pass  # Ignorar fecha inválida
+
+        if end_last_cc_date_str:
+            try:
+                end_last_cc_date = datetime.strptime(
+                    end_last_cc_date_str, "%Y-%m-%d"
+                ).date()
+                queryset = queryset.filter(
+                    fecha_ultimo_control_calidad__lte=end_last_cc_date
+                )
+            except ValueError:
+                pass  # Ignorar fecha inválida
+
+        # Filtrar por fecha de vencimiento de control de calidad
+        if inicio_venc_cc_date_str:
+            try:
+                inicio_venc_cc_date = datetime.strptime(
+                    inicio_venc_cc_date_str, "%Y-%m-%d"
+                ).date()
+                queryset = queryset.filter(
+                    fecha_vencimiento_control_calidad__gte=inicio_venc_cc_date
+                )
+            except ValueError:
+                pass  # Ignorar fecha inválida
+
+        if end_venc_cc_date_str:
+            try:
+                end_venc_cc_date = datetime.strptime(
+                    end_venc_cc_date_str, "%Y-%m-%d"
+                ).date()
+                queryset = queryset.filter(
+                    fecha_vencimiento_control_calidad__lte=end_venc_cc_date
+                )
+            except ValueError:
+                pass  # Ignorar fecha inválida
+
+        return queryset.order_by("-process__fecha_inicio")
+
+    def get_context_data(self, **kwargs):
+        context = super().get_context_data(**kwargs)
+        # Pasar el tipo de proceso seleccionado al contexto
+        context["selected_process_type"] = self.request.GET.get("process_type", "todos")
+        # Pasar todos los tipos de proceso al contexto para el dropdown
+        choices_list = [("todos", "Todos")] + list(ProcessTypeChoices.choices)
+        context["process_types"] = choices_list
+        # Para los filtros de fecha
+        context["inicio_adq_date"] = self.request.GET.get("inicio_adq_date", "")
+        context["inicio_vig_lic_date"] = self.request.GET.get("inicio_vig_lic_date", "")
+        context["inicio_last_cc_date"] = self.request.GET.get("inicio_last_cc_date", "")
+        context["inicio_venc_cc_date"] = self.request.GET.get("inicio_venc_cc_date", "")
+        context["end_adq_date"] = self.request.GET.get("end_adq_date", "")
+        context["end_vig_lic_date"] = self.request.GET.get("end_vig_lic_date", "")
+        context["end_last_cc_date"] = self.request.GET.get("end_last_cc_date", "")
+        context["end_venc_cc_date"] = self.request.GET.get("end_venc_cc_date", "")
+        return context
+
+
+class EquiposDetailView(LoginRequiredMixin, DetailView):
+    model = Equipment
+    template_name = "equipos/equipos_detail.html"
+    context_object_name = "equipo"
+    login_url = "/login/"
+
+
+class EquiposCreateView(LoginRequiredMixin, CreateView):
+    model = Equipment
+    form_class = EquipmentForm
+    template_name = "equipos/equipos_form.html"
+    success_url = reverse_lazy("equipos_list")
+    login_url = "/login/"
+
+    def form_valid(self, form):
+        try:
+            response = super().form_valid(form)
+            # Verificar si el archivo se guardó correctamente
+            logger.info(
+                f"Equipo '{form.instance.nombre}' creado exitosamente por {self.request.user} con ID {form.instance.id}."
+            )
+            return response
+        except Exception as e:
+            logger.error(f"Error al guardar el equipo: {str(e)}")
+            form.add_error(None, f"Error al guardar el equipo: {str(e)}")
+            return self.form_invalid(form)
+
+
+class EquiposDeleteView(LoginRequiredMixin, DeleteView):
+    model = Equipment
+    template_name = "equipos/equipos_confirm_delete.html"
+    success_url = reverse_lazy("equipos_list")
+    login_url = "/login/"
+
+
+class EquiposUpdateView(LoginRequiredMixin, UpdateView):
+    model = Equipment
+    form_class = EquipmentForm
+    template_name = "equipos/equipos_form.html"
+    success_url = reverse_lazy("equipos_list")
+    login_url = "/login/"
+
+
+# Process Views
+class ProcessListView(LoginRequiredMixin, ListView):
+    model = Equipment
+    template_name = "process/process_list.html"
+    context_object_name = "equipos"
+    login_url = "/login/"
+
+    def get_queryset(self):
+        # Obtener el tipo de proceso desde los parámetros GET
+        process_type_filter = self.request.GET.get("process_type", "todos")
+        inicio_start_date_str = self.request.GET.get("inicio_start_date")
+        inicio_end_date_str = self.request.GET.get("inicio_end_date")
+        fin_start_date_str = self.request.GET.get("fin_start_date")
+        fin_end_date_str = self.request.GET.get("fin_end_date")
+        if self.request.user.roles.filter(name=RoleChoices.CLIENTE).exists():
+            queryset = Equipment.objects.filter(user=self.request.user)
+        else:
+            queryset = Equipment.objects.all()
+
+        if process_type_filter != "todos":  # Si se especifica un tipo y no es "todos"
+            queryset = queryset.filter(process__process_type=process_type_filter)
+        # Si process_type_filter es "todos", no se aplica filtro adicional de tipo de proceso.
+
+        # Filtrar por fecha de inicio
+        if inicio_start_date_str:
+            try:
+                inicio_start_date = datetime.strptime(
+                    inicio_start_date_str, "%Y-%m-%d"
+                ).date()
+                queryset = queryset.filter(
+                    process__fecha_inicio__date__gte=inicio_start_date
+                )
+            except ValueError:
+                pass  # Ignorar fecha inválida
+
+        if inicio_end_date_str:
+            try:
+                inicio_end_date = datetime.strptime(
+                    inicio_end_date_str, "%Y-%m-%d"
+                ).date()
+                queryset = queryset.filter(
+                    process__fecha_inicio__date__lte=inicio_end_date
+                )
+            except ValueError:
+                pass  # Ignorar fecha inválida
+
+        # Filtrar por fecha de fin
+        if fin_start_date_str:
+            try:
+                fin_start_date = datetime.strptime(
+                    fin_start_date_str, "%Y-%m-%d"
+                ).date()
+                queryset = queryset.filter(
+                    process__fecha_final__date__gte=fin_start_date
+                )
+            except ValueError:
+                pass  # Ignorar fecha inválida
+
+        if fin_end_date_str:
+            try:
+                fin_end_date = datetime.strptime(fin_end_date_str, "%Y-%m-%d").date()
+                queryset = queryset.filter(process__fecha_final__date__lte=fin_end_date)
+            except ValueError:
+                pass  # Ignorar fecha inválida
+
+        return queryset.order_by("-process__fecha_inicio")
+
+    def get_context_data(self, **kwargs):
+        context = super().get_context_data(**kwargs)
+        # Pasar el tipo de proceso seleccionado al contexto
+        context["selected_process_type"] = self.request.GET.get("process_type", "todos")
+        # Pasar todos los tipos de proceso al contexto para el dropdown
+        choices_list = [("todos", "Todos")] + list(ProcessTypeChoices.choices)
+        context["process_types"] = choices_list
+        # Para los filtros de fecha
+        context["inicio_start_date"] = self.request.GET.get("inicio_start_date", "")
+        context["inicio_end_date"] = self.request.GET.get("inicio_end_date", "")
+        context["fin_start_date"] = self.request.GET.get("fin_start_date", "")
+        context["fin_end_date"] = self.request.GET.get("fin_end_date", "")
+        return context
+
+
+class ProcessDetailView(LoginRequiredMixin, DetailView):
+    model = Process
+    template_name = "process/process_detail.html"
+    context_object_name = "process"
+    login_url = "/login/"
+
+
+class ProcessCreateView(LoginRequiredMixin, CreateView):
+    model = Process
+    form_class = ProcessForm
+    template_name = "process/process_form.html"
+    success_url = reverse_lazy("process_list")
+    login_url = "/login/"
+
+    def form_valid(self, form):
+        try:
+            response = super().form_valid(form)
+            logger.info(
+                f"Proceso '{form.instance.process_type}' creado exitosamente por {self.request.user} con ID {form.instance.id}."
+            )
+            return response
+        except Exception as e:
+            logger.error(
+                f"Error crítico al guardar el proceso para el usuario {self.request.user}: {str(e)}"
+            )
+            form.add_error(None, f"Error al guardar el reporte: {str(e)}")
+            return self.form_invalid(form)
+
+
+class ProcessDeleteView(LoginRequiredMixin, DeleteView):
+    model = Process
+    template_name = "process/process_confirm_delete.html"
+    success_url = reverse_lazy("process_list")
+    login_url = "/login/"
+
+
+class ProcessUpdateView(LoginRequiredMixin, UpdateView):
+    model = Process
+    form_class = ProcessForm
+    template_name = "process/process_form.html"
+    success_url = reverse_lazy("process_list")
+    login_url = "/login/"